--- conflicted
+++ resolved
@@ -45,7 +45,11 @@
 
 	cpu, memory := calcResources(class)
 
-<<<<<<< HEAD
+	power, err := s.getPowerStateFromOri(oriMachine.Spec.Power)
+	if err != nil {
+		return nil, fmt.Errorf("failed to get power state: %w", err)
+	}
+
 	var volumes []*api.VolumeSpec
 	for _, oriVolume := range oriMachine.Spec.Volumes {
 		var emptyDiskSpec *api.EmptyDiskSpec
@@ -77,11 +81,6 @@
 			return nil, fmt.Errorf("failed to find volume plugin: %w", err)
 		}
 		volumes = append(volumes, volumeSpec)
-=======
-	power, err := s.getPowerStateFromOri(oriMachine.Spec.Power)
-	if err != nil {
-		return nil, fmt.Errorf("failed to get power state: %w", err)
->>>>>>> 8732fee1
 	}
 
 	machine := &api.Machine{
