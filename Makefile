--- conflicted
+++ resolved
@@ -173,7 +173,6 @@
 clean-tools: ## Clean any artifacts that can be regenerated.
 	rm -rf $(LOCALBIN)
 
-<<<<<<< HEAD
 .PHONY: addlicense
 addlicense: $(LOCALBIN) ## Download addlicense locally if necessary.
 	$(call go-install-tool,$(ADDLICENSE),github.com/google/addlicense,${ADDLICENSE_VERSION})
@@ -182,10 +181,6 @@
 # $1 - target path with name of binary (ideally with version)
 # $2 - package url which can be installed
 # $3 - specific version of package
-=======
-# go-install-tool will 'go install' any $1 package.
-# it will add v. prefix into url, if url isn't contain version
->>>>>>> 559e3493
 define go-install-tool
 @[ -f $(1) ] || { \
 set -e; \
