name: Build and Publish Docker Image

on:
  release:
    types:
      - published
  push:
    branches:
      - main
      - feat/tap-device-support
    tags:
      - v*
    paths-ignore:
      - 'docs/**'
      - '**/*.md'
  pull_request:
    paths-ignore:
      - 'docs/**'
      - '**/*.md'

jobs:
  buildAndPush:
    strategy:
      matrix:
        image:
          - name: libvirt-provider
            target: libvirt-provider
    runs-on: ubuntu-latest
    steps:
      - uses: actions/checkout@v4
      - uses: docker/metadata-action@v5
        id: meta
        with:
          images: |
            ghcr.io/${{ github.repository_owner }}/${{ matrix.image.name }}
          tags: |
            type=semver,pattern={{version}}
            type=schedule
            type=ref,event=branch
            type=ref,event=tag
            type=ref,event=pr
            type=sha
          flavor: |
            latest=${{ github.ref == 'refs/heads/main' }}
      - name: Set up QEMU
        uses: docker/setup-qemu-action@v3
        with:
          platforms: all
      - name: Set up Docker Context for Buildx
        id: buildx-context
        run: |
          docker context create builders
      - name: Set up Docker Buildx
        timeout-minutes: 5
        uses: docker/setup-buildx-action@v3
        with:
          version: latest
          endpoint: builders
      - name: Login to GHCR
#        if: github.event_name != 'pull_request'
        uses: docker/login-action@v3
        with:
          registry: ghcr.io
          username: ${{ github.actor }}
          password: ${{ secrets.GITHUB_TOKEN }}
      - name: Build and push
        timeout-minutes: 40
        uses: docker/build-push-action@v6
        with:
          context: .
<<<<<<< HEAD
          #TODO: Fix linux/arm64 build
          platforms: linux/amd64 #,linux/arm64
#          push: ${{ github.event_name != 'pull_request' }}
          push: true
=======
          platforms: linux/amd64 ,linux/arm64
          push: ${{ github.event_name != 'pull_request' }}
>>>>>>> 9449c27e
          tags: ${{ steps.meta.outputs.tags }}
          labels: ${{ steps.meta.outputs.labels }}
          target: ${{ matrix.image.target }}<|MERGE_RESOLUTION|>--- conflicted
+++ resolved
@@ -68,15 +68,9 @@
         uses: docker/build-push-action@v6
         with:
           context: .
-<<<<<<< HEAD
-          #TODO: Fix linux/arm64 build
-          platforms: linux/amd64 #,linux/arm64
+          platforms: linux/amd64, linux/arm64
 #          push: ${{ github.event_name != 'pull_request' }}
           push: true
-=======
-          platforms: linux/amd64 ,linux/arm64
-          push: ${{ github.event_name != 'pull_request' }}
->>>>>>> 9449c27e
           tags: ${{ steps.meta.outputs.tags }}
           labels: ${{ steps.meta.outputs.labels }}
           target: ${{ matrix.image.target }}