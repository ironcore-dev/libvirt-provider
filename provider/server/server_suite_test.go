--- conflicted
+++ resolved
@@ -28,7 +28,6 @@
 )
 
 const (
-<<<<<<< HEAD
 	eventuallyTimeout       = 80 * time.Second
 	pollingInterval         = 50 * time.Millisecond
 	gracefulShutdownTimeout = 60 * time.Second
@@ -37,17 +36,8 @@
 	machineClassx2medium    = "x2-medium"
 	squashfsOSImage         = "ghcr.io/ironcore-dev/ironcore-image/gardenlinux:squashfs-dev-20240123-v2"
 	emptyDiskSize           = 1024 * 1024 * 1024
-	baseURL                 = "http://localhost:8080"
+	baseURL                 = "http://localhost:20251"
 	streamingAddress        = "127.0.0.1:20251"
-=======
-	eventuallyTimeout    = 30 * time.Second
-	pollingInterval      = 50 * time.Millisecond
-	consistentlyDuration = 1 * time.Second
-	machineClassx3xlarge = "x3-xlarge"
-	machineClassx2medium = "x2-medium"
-	baseURL              = "http://localhost:20251"
-	streamingAddress     = "127.0.0.1:20251"
->>>>>>> f65182be
 )
 
 var (
